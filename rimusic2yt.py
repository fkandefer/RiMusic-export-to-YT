#!/usr/bin/env python3
# -*- coding: utf-8 -*-

"""
RiMusic to YouTube Playlist Importer

Import playlists exported from RiMusic to YouTube.
"""

import argparse
import re
import datetime
from pathlib import Path
import os

import pandas as pd
import google.oauth2.credentials
from google.auth.transport.requests import Request
from google_auth_oauthlib.flow import InstalledAppFlow
from googleapiclient.discovery import build
from googleapiclient.errors import HttpError
from tqdm import tqdm

SCOPES = ["https://www.googleapis.com/auth/youtube.force-ssl"]


# authenticate function
def authenticate():
    """
    User authentication via OAuth2 for accessing the YouTube API.
    It checks for an existing token and refreshes it if needed.

    Returns:
        creds: The authenticated credentials file to be used with YouTube API.
    """
    creds = None
    if os.path.exists("token.json"):
        creds = google.oauth2.credentials.Credentials.from_authorized_user_file(
            "token.json", SCOPES
        )

    if not creds or not creds.valid:
        if creds and creds.expired and creds.refresh_token:
            creds.refresh(Request())
        else:
            flow = InstalledAppFlow.from_client_secrets_file(
                "client_secret.json", SCOPES
            )
            creds = flow.run_local_server(port=0)

        with open("token.json", "w") as token:
            token.write(creds.to_json())

    return creds


def get_youtube_playlist_name(file: str) -> str:
    """
    Extracts and formats the playlist name and date from a filename.

    Args:
        file (str): The name of the file.

    Returns:
        str: A formatted string representing the playlist name and
        date, or a string with the current date if the pattern is
        not matched.

    Examples:
    >>> get_youtube_playlist_name('RMPlaylist_MyPlaylist_20221010.csv')
    '2022-10-10 MyPlaylist'

    >>> get_youtube_playlist_name('RMPlaylist_SummerHits_20230915.csv')
    '2023-09-15 SummerHits'

    Filename not matching the pattern:
    >>> get_youtube_playlist_name('InvalidFileName.csv')
    '... InvalidFileName.csv'
    """
    m = re.search(r"^RMPlaylist_(.*)_([^_]*)\.csv$", file)
    if m is None:
        return f"{datetime.datetime.now().isoformat()[:10]} {file}"
    name, time = m.groups()
    return f"{time[:4]}-{time[4:6]}-{time[6:8]} {name}"


def create_playlist(api, name):
    """
    Creates a new YouTube playlist using the provided name.

    Args:
        api: An authenticated YouTube API service object.
        name (str): The name of the playlist to create.

    Returns:
        The response containing the details of the created playlist.
    """
    request = api.playlists().insert(
        part="snippet,status",
        body={
            "snippet": {
                "title": name,
            },
            "status": {
                "privacyStatus": "public"  # you can change it to unlisted or private
            },
        },
    )
    response = request.execute()
    return response


def process_playlist(path: Path, playlist_name: str | None = None):
    """
    Processes a playlist file exported from RiMusic.

    This function reads the playlist file, extracts its name, and
    uploads it as a new playlist to YouTube. It adds each video (by
    its MediaId) from the playlist CSV to the created YouTube playlist.

    Args:
        path (Pathlike): The path to the playlist file.
        playlist_name (str, optional): The name of the playlist.
            If None, it will be extracted from the filename using
            `get_youtube_playlist_name`. Defaults to None.

    Raises:
        AssertionError: If the file does not exist or is not a CSV.
    """

    if playlist_name is None:
        playlist_name = get_youtube_playlist_name(path.name)

    print(f"Processing playlist: {playlist_name}")

    creds = authenticate()
    # read from csv file
    data = pd.read_csv(path)
    media_id = data["MediaId"]
    try:
        youtube = build("youtube", "v3", credentials=creds)

        playlist = create_playlist(youtube, playlist_name)

        url = f"https://www.youtube.com/playlist?list={playlist['id']}"
        print(f"New playlist created: {url}")

        # adding song to playlist
<<<<<<< HEAD
        for song in media_id:
            # TODO: progress bar
=======
        for song in tqdm(media_id):
>>>>>>> f3c52dea
            request = youtube.playlistItems().insert(
                part="snippet",
                body={
                    "snippet": {
                        "playlistId": playlist["id"],
                        "resourceId": {"kind": "youtube#video", "videoId": song},
                    }
                },
            )
            request.execute()
    except HttpError as e:
        print(f"An error occurred: {e}")


def main():
    """
    Main function that creates the argument parser and processes the provided argument.
    """
    parser = argparse.ArgumentParser(
        description=__doc__, formatter_class=argparse.RawDescriptionHelpFormatter
    )

    parser.add_argument(
        "csv_playlist",
        type=str,
        help="The playlist exported from RiMusic to be processed by the script.",
    )

    parser.add_argument(
        "playlist_name",
        type=str,
        help="The name of the playlist to be created on YouTube.",
        nargs="?",
    )

    parser.add_argument(
        "--dry-run",
        action="store_true",
        help="Print the song names without processing the playlist.",
    )

    args = parser.parse_args()

<<<<<<< HEAD
    playlist_path = Path(args.csv_playlist)

    assert playlist_path.exists(), f"File `{playlist_path}` does not exist."
    assert playlist_path.is_file(), f"Path `{playlist_path}` is not a file."
    assert playlist_path.suffix == ".csv", f"File `{playlist_path}` is not a CSV file."

    if args.dry_run:
        print(f"# {playlist_path.name}")
        print("# Songs:")
        pd.read_csv(playlist_path).apply(
            lambda row: print(
                f"{row['Artists']} - {row['Title'][2:] if row['Title'].startswith('e:') else row['Title']}"
            ),
            axis=1,
        )
        return

    process_playlist(playlist_path)
=======
    process_playlist(args.csv_playlist, args.playlist_name)
>>>>>>> f3c52dea


if __name__ == "__main__":
    main()<|MERGE_RESOLUTION|>--- conflicted
+++ resolved
@@ -146,12 +146,8 @@
         print(f"New playlist created: {url}")
 
         # adding song to playlist
-<<<<<<< HEAD
-        for song in media_id:
-            # TODO: progress bar
-=======
         for song in tqdm(media_id):
->>>>>>> f3c52dea
+
             request = youtube.playlistItems().insert(
                 part="snippet",
                 body={
@@ -195,7 +191,6 @@
 
     args = parser.parse_args()
 
-<<<<<<< HEAD
     playlist_path = Path(args.csv_playlist)
 
     assert playlist_path.exists(), f"File `{playlist_path}` does not exist."
@@ -207,16 +202,14 @@
         print("# Songs:")
         pd.read_csv(playlist_path).apply(
             lambda row: print(
-                f"{row['Artists']} - {row['Title'][2:] if row['Title'].startswith('e:') else row['Title']}"
+                f"{row['Artists']} - "
+                f"{row['Title'][2:] if row['Title'].startswith('e:') else row['Title']}"
             ),
             axis=1,
         )
         return
 
-    process_playlist(playlist_path)
-=======
-    process_playlist(args.csv_playlist, args.playlist_name)
->>>>>>> f3c52dea
+    process_playlist(playlist_path, args.playlist_name)
 
 
 if __name__ == "__main__":
